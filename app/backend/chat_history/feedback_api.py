import os
import time
from typing import Dict, List, Any
from quart import Blueprint, jsonify, current_app, request
from .feedback import FeedbackCosmosDB
from decorators import authenticated

feedback_bp = Blueprint('feedback', __name__, url_prefix='/feedback')

@feedback_bp.route('/test', methods=['GET'])
@authenticated
async def test_feedback(auth_claims: Dict[str, Any]):
    """Test endpoint to check if feedback system is working."""
    return jsonify({
        "message": "Feedback system is working",
        "user": auth_claims.get('name', 'Unknown'),
        "feedback_storage_enabled": os.getenv("USE_FEEDBACK_STORAGE", "").lower() == "true",
        "cosmos_enabled": os.getenv("USE_CHAT_HISTORY_COSMOS", "").lower() == "true",
        "use_feedback_storage_raw": os.getenv("USE_FEEDBACK_STORAGE", "NOT_SET"),
        "cosmos_account": os.getenv("AZURE_COSMOSDB_ACCOUNT", "NOT_SET"),
        "chat_history_database": os.getenv("AZURE_CHAT_HISTORY_DATABASE", "NOT_SET")
    })

@feedback_bp.route('/add-test', methods=['GET'])
@authenticated
async def add_test_feedback(auth_claims: Dict[str, Any]):
    """Add test feedback directly to Cosmos DB."""
    try:
        feedback_data = {
            "responseId": "test-response-123",
            "feedback": "positive",
            "comments": "This is a test feedback",
            "timestamp": time.time(),
            "userId": auth_claims.get("oid", "test-user"),
            "username": auth_claims.get("preferred_username", "test@example.com"),
            "name": auth_claims.get("name", "Test User")
        }
        
        feedback_db = FeedbackCosmosDB()
        await feedback_db.initialize()
        feedback_id = await feedback_db.add_feedback(feedback_data)
        await feedback_db.close()
        
        return jsonify({"message": "Test feedback added", "id": feedback_id, "data": feedback_data})
    except Exception as e:
        current_app.logger.error(f"Error adding test feedback: {str(e)}")
        return jsonify({"error": str(e)}), 500



@feedback_bp.route('/list', methods=['GET'])
@authenticated
async def list_feedback(auth_claims: Dict[str, Any]):
    """Get a list of feedback items."""
    current_app.logger.info("🔍 Starting feedback list request")
    
    try:
        # Import here to avoid circular imports
        current_app.logger.info("🔍 About to import admin_api")
        from admin_api import load_admins
        current_app.logger.info("🔍 Successfully imported admin_api")
    except Exception as e:
        current_app.logger.error(f"❌ Failed to import admin_api: {str(e)}")
        return jsonify({"error": "Import error"}), 500
    
    # Check if user is an admin by role or email
    is_admin = False
    current_app.logger.info("🔍 Starting admin checks")
    current_app.logger.info(f"🔍 Auth claims: {auth_claims}")
    
<<<<<<< HEAD
=======
    # TEMPORARY: Override for testing when auth claims are empty
>>>>>>> 0cf03455
    if not auth_claims:
        current_app.logger.info("🔧 TEMP: Empty auth claims, allowing access for testing")
        is_admin = True
    
    # Check roles (from Entra ID app roles)
    if 'admin' in auth_claims.get('roles', []):
        is_admin = True
        current_app.logger.info("🔍 User has admin role")
    
    # Special case for Jamie Gray
    if not is_admin and any(name in str(auth_claims).lower() for name in ["jamie", "gray", "grey"]):
        is_admin = True
        current_app.logger.info("🔍 Jamie Gray detected")

    # Special case for Rory Maher
    if not is_admin and any(name in str(auth_claims).lower() for name in ["rory", "maher"]):
        is_admin = True
        current_app.logger.info("🔍 Rory Maher detected")

    # Special case for Callum Mayhook
    if not is_admin and any(name in str(auth_claims).lower() for name in ["callum", "mayhook", "cal"]):
        is_admin = True
        current_app.logger.info("🔍 Callum Mayhook detected")
    
    # Check email against JSON file
    if not is_admin:
<<<<<<< HEAD
=======
        current_app.logger.info("🔍 Checking email against admin list")
>>>>>>> 0cf03455
        try:
            admins = load_admins()
            current_app.logger.info(f"🔍 Loaded {len(admins)} admins from config")
            admin_emails = [admin["user_id"].lower() for admin in admins]
        except Exception as e:
            current_app.logger.error(f"❌ Failed to load admins: {str(e)}")
            return jsonify({"error": "Admin config error"}), 500
        
        # Try multiple possible email fields
        possible_email_fields = ['preferred_username', 'upn', 'email', 'unique_name']
        for field in possible_email_fields:
            if field in auth_claims and auth_claims[field]:
                user_email = auth_claims[field].lower()
                if user_email in admin_emails:
                    is_admin = True
                    break
    
    if not is_admin:
        current_app.logger.info("🚫 User not authorized")
        return jsonify({"error": "Unauthorized"}), 403
    
    current_app.logger.info("✅ User authorized, proceeding to Cosmos DB")
    try:
        # Check if Cosmos DB is configured (skip the USE_FEEDBACK_STORAGE check for now)
        if not os.getenv("AZURE_COSMOSDB_ACCOUNT"):
            current_app.logger.info("Cosmos DB account not configured, returning empty list")
            return jsonify({"items": [], "message": "Cosmos DB not configured"})
        
        current_app.logger.info("🔍 Creating FeedbackCosmosDB instance")
        feedback_db = FeedbackCosmosDB()
        current_app.logger.info("🔍 Initializing Cosmos DB connection")
        await feedback_db.initialize()
        current_app.logger.info("✅ Cosmos DB initialized successfully")
        
        # Get query parameters
        limit = request.args.get('limit', default=100, type=int)
        offset = request.args.get('offset', default=0, type=int)
        feedback_type = request.args.get('type')
        
        # Build query - simplified for Cosmos DB
        if feedback_type:
            query = "SELECT * FROM c WHERE c.feedback = @feedback_type ORDER BY c.timestamp DESC"
            params = [{"name": "@feedback_type", "value": feedback_type}]
        else:
            query = "SELECT * FROM c ORDER BY c.timestamp DESC"
            params = []
        
        # Execute query
        current_app.logger.info(f"Executing feedback query: {query} with params: {params}")
        items = await feedback_db.query_feedback(query, params)
        await feedback_db.close()
        
        current_app.logger.info(f"Found {len(items)} feedback items")
        
        return jsonify({"items": items})
    except Exception as e:
        current_app.logger.error(f"Error fetching feedback: {str(e)}")
        return jsonify({"items": [], "error": str(e)})<|MERGE_RESOLUTION|>--- conflicted
+++ resolved
@@ -62,16 +62,22 @@
     except Exception as e:
         current_app.logger.error(f"❌ Failed to import admin_api: {str(e)}")
         return jsonify({"error": "Import error"}), 500
+    current_app.logger.info("🔍 Starting feedback list request")
+    
+    try:
+        # Import here to avoid circular imports
+        current_app.logger.info("🔍 About to import admin_api")
+        from admin_api import load_admins
+        current_app.logger.info("🔍 Successfully imported admin_api")
+    except Exception as e:
+        current_app.logger.error(f"❌ Failed to import admin_api: {str(e)}")
+        return jsonify({"error": "Import error"}), 500
     
     # Check if user is an admin by role or email
     is_admin = False
     current_app.logger.info("🔍 Starting admin checks")
     current_app.logger.info(f"🔍 Auth claims: {auth_claims}")
     
-<<<<<<< HEAD
-=======
-    # TEMPORARY: Override for testing when auth claims are empty
->>>>>>> 0cf03455
     if not auth_claims:
         current_app.logger.info("🔧 TEMP: Empty auth claims, allowing access for testing")
         is_admin = True
@@ -95,13 +101,20 @@
     if not is_admin and any(name in str(auth_claims).lower() for name in ["callum", "mayhook", "cal"]):
         is_admin = True
         current_app.logger.info("🔍 Callum Mayhook detected")
+        current_app.logger.info("🔍 Jamie Gray detected")
+
+    # Special case for Rory Maher
+    if not is_admin and any(name in str(auth_claims).lower() for name in ["rory", "maher"]):
+        is_admin = True
+        current_app.logger.info("🔍 Rory Maher detected")
+
+    # Special case for Callum Mayhook
+    if not is_admin and any(name in str(auth_claims).lower() for name in ["callum", "mayhook", "cal"]):
+        is_admin = True
+        current_app.logger.info("🔍 Callum Mayhook detected")
     
     # Check email against JSON file
     if not is_admin:
-<<<<<<< HEAD
-=======
-        current_app.logger.info("🔍 Checking email against admin list")
->>>>>>> 0cf03455
         try:
             admins = load_admins()
             current_app.logger.info(f"🔍 Loaded {len(admins)} admins from config")
