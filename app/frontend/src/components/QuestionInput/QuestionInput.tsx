import { useState, useEffect, useContext } from "react";
import { Stack, TextField } from "@fluentui/react";
import { Button, Menu, MenuTrigger, MenuPopover, MenuList, MenuItem, Dialog, DialogSurface, DialogTitle, DialogBody, DialogActions, Input, Spinner } from "@fluentui/react-components";
import { Send28Filled, Attach24Regular, Stop24Filled } from "@fluentui/react-icons";
import { useTranslation } from "react-i18next";

import styles from "./QuestionInput.module.css";
import { SpeechInput } from "./SpeechInput";
import { LoginContext } from "../../loginContext";
import { requireLogin } from "../../authConfig";
import { CompactArtifactSelector } from "../ArtifactSelector/CompactArtitfactSelector";
import { useBot } from "../../contexts/BotContext";
<<<<<<< HEAD
import { AttachmentRef } from "../Attachments/AttachmentMenu";
=======
import { SimpleAttachmentMenu, AttachmentRef } from "../Attachments/AttachmentMenu";
import { BOTS } from "../../config/botConfig";
>>>>>>> 3b8e8ba1

// Import logos
import confluenceLogo from "../../assets/confluence-logo.png";
import jiraLogo from "../../assets/jira-logo.png";

interface Props {
  onSend: (question: string, attachmentRefs?: AttachmentRef[]) => void;
  onCancel?: () => void;
  disabled: boolean;
  isGenerating?: boolean;
  initQuestion?: string;
  placeholder?: string;
  clearOnSend?: boolean;
  showSpeechInput?: boolean;
  followupQuestions?: string[];
  onFollowupQuestionClicked?: (question: string) => void;
}

export const QuestionInput = ({
  onSend,
  onCancel,
  disabled,
  isGenerating, 
  placeholder,
  clearOnSend,
  initQuestion,
  showSpeechInput,
  followupQuestions,
  onFollowupQuestionClicked
}: Props) => {
  const [question, setQuestion] = useState<string>("");
  const [isComposing, setIsComposing] = useState(false);
  const [attachmentsBusy, setAttachmentsBusy] = useState(false);
  const [attachments, setAttachments] = useState<AttachmentRef[]>([]);
  
  // Menu state management
  const [showJiraForm, setShowJiraForm] = useState(false);
  const [showConfluenceForm, setShowConfluenceForm] = useState(false);
  const [jiraKey, setJiraKey] = useState("");
  const [jiraUrl, setJiraUrl] = useState("");
  const [confUrl, setConfUrl] = useState("");
  const [confTitle, setConfTitle] = useState("");
  const [error, setError] = useState<string | null>(null);

  const { loggedIn } = useContext(LoginContext);
  const { botId } = useBot();
  const { t } = useTranslation();

  // Only show attachments for bots that support them
  const currentBot = BOTS[botId];
  const showAttachments = currentBot?.supportsAttachments ?? false;

  useEffect(() => {
    if (initQuestion) setQuestion(initQuestion);
  }, [initQuestion]);

  const disableRequiredAccessControl = requireLogin && !loggedIn;
  const sendDisabled = disabled || attachmentsBusy || !question.trim() || disableRequiredAccessControl;
  const attachmentDisabled = disabled || attachmentsBusy || disableRequiredAccessControl;

  // Attachment validation functions
  const validateJiraTicket = async (ticketKey: string) => {
    try {
      const response = await fetch('/api/attachments/validate/jira', {
        method: 'POST',
        headers: { 'Content-Type': 'application/json' },
        credentials: 'include',
        body: JSON.stringify({ 
          ticketKey: ticketKey.trim().toUpperCase(),
          botId: botId 
        })
      });
      
      const result = await response.json();
      return response.ok ? { valid: true, data: result } : { valid: false, error: result.error };
    } catch (error) {
      return { valid: false, error: error instanceof Error ? error.message : 'Network error' };
    }
  };

  const validateJiraUrl = async (jiraUrl: string) => {
    try {
      const response = await fetch('/api/attachments/validate/jira-url', {
        method: 'POST',
        headers: { 'Content-Type': 'application/json' },
        credentials: 'include',
        body: JSON.stringify({ 
          jiraUrl: jiraUrl.trim(),
          botId: botId 
        })
      });
      
      const result = await response.json();
      return response.ok ? { valid: true, data: result } : { valid: false, error: result.error };
    } catch (error) {
      return { valid: false, error: error instanceof Error ? error.message : 'Network error' };
    }
  };

  const validateConfluencePage = async (pageUrl: string) => {
    try {
      const response = await fetch('/api/attachments/validate/confluence', {
        method: 'POST',
        headers: { 'Content-Type': 'application/json' },
        credentials: 'include',
        body: JSON.stringify({ 
          pageUrl: pageUrl.trim(),
          botId: botId 
        })
      });
      
      const result = await response.json();
      return response.ok ? { valid: true, data: result } : { valid: false, error: result.error };
    } catch (error) {
      return { valid: false, error: error instanceof Error ? error.message : 'Network error' };
    }
  };

  const addJiraTicket = async () => {
    setAttachmentsBusy(true);
    setError(null);
    try {
      const key = jiraKey.trim().toUpperCase();
      const url = jiraUrl.trim();
      
      // Must have either key or URL
      if (!key && !url) {
        setError("Please enter either a JIRA ticket key or URL");
        return;
      }
      
      let result;
      let attachmentKey;
      
      if (url) {
        // Validate URL first
        try {
          new URL(url);
        } catch {
          setError("Please enter a valid URL");
          return;
        }
        
        // Check if URL is already attached
        if (attachments.some(a => a.type === 'jira' && a.url === url)) {
          setError("This JIRA URL is already attached");
          return;
        }
        
        result = await validateJiraUrl(url);
        attachmentKey = result.data?.key || url;
      } else {
        // Check if key is already attached
        if (attachments.some(a => a.type === 'jira' && a.key === key)) {
          setError(`Ticket ${key} is already attached`);
          return;
        }
        
        result = await validateJiraTicket(key);
        attachmentKey = result.data.key;
      }
      
      if (!result.valid) {
        setError(result.error || 'Failed to validate JIRA item');
        return;
      }
      
      const newAttachment: AttachmentRef = {
        type: 'jira',
        key: attachmentKey,
        title: result.data.summary || result.data.title || attachmentKey,
        summary: result.data.summary || result.data.title,
        status: result.data.status,
        priority: result.data.priority,
        url: url || result.data.url
      };
      
      setAttachments([...attachments, newAttachment]);
      setJiraKey("");
      setJiraUrl("");
      setShowJiraForm(false);
      setError(null);
    } catch (e: any) {
      setError(e?.message || "Something went wrong");
    } finally {
      setAttachmentsBusy(false);
    }
  };

  const addConfluencePage = async () => {
    setAttachmentsBusy(true);
    setError(null);
    try {
      const url = confUrl.trim();
      if (!url) {
        setError("Please enter a Confluence page URL");
        return;
      }
      
      try {
        new URL(url);
      } catch {
        setError("Please enter a valid URL");
        return;
      }
      
      if (attachments.some(a => a.type === 'confluence' && a.url === url)) {
        setError("This page is already attached");
        return;
      }
      
      const result = await validateConfluencePage(url);
      if (!result.valid) {
        setError(result.error || 'Failed to validate page');
        return;
      }
      
      const newAttachment: AttachmentRef = {
        type: 'confluence',
        url: result.data.url,
        title: confTitle.trim() || result.data.title,
        space_name: result.data.space_name
      };
      
      setAttachments([...attachments, newAttachment]);
      setConfUrl("");
      setConfTitle("");
      setShowConfluenceForm(false);
      setError(null);
    } catch (e: any) {
      setError(e?.message || "Something went wrong");
    } finally {
      setAttachmentsBusy(false);
    }
  };

  const doSend = () => {
    if (sendDisabled) return;
    
    onSend(question.trim(), attachments.length > 0 ? attachments : undefined);
    
    if (clearOnSend) {
      setQuestion("");
      setAttachments([]);
    }
  };

  const onEnterPress = (ev: React.KeyboardEvent<Element>) => {
    if (isComposing) return;
    if (ev.key === "Enter" && !ev.shiftKey) {
      ev.preventDefault();
      doSend();
    }
  };

  const effectivePlaceholder = disableRequiredAccessControl 
    ? "Please login to continue..." 
    : (placeholder || "");

  return (
    <div className={styles.questionInputWrapper}>
      {botId === "ba" && <CompactArtifactSelector />}

      {!!followupQuestions?.length && (
        <Stack horizontal wrap tokens={{ childrenGap: 16 }} className={styles.followupQuestionsWrapper}>
          {followupQuestions.map((q, i) => (
            <button
              key={i}
              className={styles.followupQuestion}
              title={q}
              onClick={() => onFollowupQuestionClicked?.(q)}
              type="button"
            >
              {q}
            </button>
          ))}
        </Stack>
      )}

      {/* Show attachment chips above input ONLY when attachments exist AND bot supports attachments */}
      {showAttachments && attachments.length > 0 && (
        <div style={{ 
          display: "flex", 
          flexWrap: "wrap", 
          gap: 8, 
          padding: "8px 0",
          marginBottom: 8,
          width: "100%",
          maxWidth: "100%",
          overflow: "hidden",
          boxSizing: "border-box"
        }}>
          {attachments.map((attachment, index) => {
            if (attachment.type === 'jira') {
              return (
                <div
                  key={`jira-${attachment.key}-${index}`}
                  style={{
                    display: "inline-flex",
                    alignItems: "center",
                    gap: 8,
                    border: "1px solid var(--border)",
                    borderRadius: 999,
                    padding: "6px 10px",
                    background: "var(--surface-elevated)",
                    boxShadow: "var(--shadow-sm)",
                    transition: "all 0.2s ease",
                    maxWidth: "100%",
                    overflow: "hidden",
                    boxSizing: "border-box"
                  }}
                >
                  <span style={{ 
                    fontWeight: 600, 
                    color: "#0066cc",
                    display: "flex",
                    alignItems: "center",
                    gap: 4,
                    opacity: 0.7
                  }}>
                    <img src={jiraLogo} alt="Jira" style={{ width: 16, height: 16 }} />
                    [{attachment.key}]
                  </span>
                  {attachment.url ? (
                    <a 
                      href={attachment.url} 
                      target="_blank" 
                      rel="noreferrer" 
                      style={{ 
                        textDecoration: "none", 
                        color: "var(--text)",
                        fontSize: "0.875rem",
                        fontWeight: 500,
                        overflow: "hidden",
                        textOverflow: "ellipsis",
                        whiteSpace: "nowrap",
                        maxWidth: "200px"
                      }} 
                      title={attachment.summary || attachment.key || 'JIRA Ticket'}
                    >
                      {attachment.summary || attachment.key}
                    </a>
                  ) : (
                    <span 
                      title={attachment.summary || attachment.key || 'JIRA Ticket'}
                      style={{ 
                        fontSize: "0.875rem",
                        fontWeight: 500,
                        color: "var(--text, inherit)",
                        overflow: "hidden",
                        textOverflow: "ellipsis",
                        whiteSpace: "nowrap",
                        maxWidth: "200px"
                      }}
                    >
                      {attachment.summary || attachment.key}
                    </span>
                  )}
                  <Button 
                    size="small" 
                    appearance="subtle" 
                    icon={<span>×</span>} 
                    onClick={() => {
                      const newAttachments = attachments.filter((_, i) => i !== index);
                      setAttachments(newAttachments);
                    }} 
                    aria-label="Remove"
                    disabled={attachmentDisabled}
                    style={{ 
                      minWidth: 20, 
                      padding: 2,
                      marginLeft: 4
                    }}
                  />
                </div>
              );
            } else if (attachment.type === 'confluence') {
              return (
                <div
                  key={`confluence-${attachment.url}-${index}`}
                  style={{
                    display: "inline-flex",
                    alignItems: "center",
                    gap: 8,
                    border: "1px solid var(--border, #e1e1e1)",
                    borderRadius: 999,
                    padding: "6px 10px",
                    background: "var(--surface-elevated, #fff)",
                    boxShadow: "0 1px 3px rgba(0,0,0,0.04)",
                    transition: "all 0.2s ease",
                    maxWidth: "100%",
                    overflow: "hidden",
                    boxSizing: "border-box"
                  }}
                >
                  <span style={{ 
                    fontWeight: 600, 
                    color: "#0052cc",
                    display: "flex",
                    alignItems: "center",
                    gap: 4,
                    opacity: 0.7
                  }}>
                    <img src={confluenceLogo} alt="Confluence" style={{ width: 16, height: 16 }} />
                    Confluence
                  </span>
                  {attachment.url ? (
                    <a 
                      href={attachment.url} 
                      target="_blank" 
                      rel="noreferrer" 
                      style={{ 
                        textDecoration: "none", 
                        color: "var(--text)",
                        fontSize: "0.875rem",
                        fontWeight: 500,
                        overflow: "hidden",
                        textOverflow: "ellipsis",
                        whiteSpace: "nowrap",
                        maxWidth: "200px"
                      }} 
                      title={attachment.title || attachment.url || 'Confluence Page'}
                    >
                      {attachment.title || attachment.url}
                    </a>
                  ) : (
                    <span 
                      title={attachment.title || attachment.url || 'Confluence Page'}
                      style={{ 
                        fontSize: "0.875rem",
                        fontWeight: 500,
                        color: "var(--text, inherit)",
                        overflow: "hidden",
                        textOverflow: "ellipsis",
                        whiteSpace: "nowrap",
                        maxWidth: "200px"
                      }}
                    >
                      {attachment.title || attachment.url}
                    </span>
                  )}
                  <Button 
                    size="small" 
                    appearance="subtle" 
                    icon={<span>×</span>} 
                    onClick={() => {
                      const newAttachments = attachments.filter((_, i) => i !== index);
                      setAttachments(newAttachments);
                    }} 
                    aria-label="Remove"
                    disabled={attachmentDisabled}
                    style={{ 
                      minWidth: 20, 
                      padding: 2,
                      marginLeft: 4
                    }}
                  />
                </div>
              );
            } else {
              // Document type
              return (
                <div
                  key={`doc-${attachment.id}-${index}`}
                  style={{
                    display: "inline-flex",
                    alignItems: "center",
                    gap: 8,
                    border: "1px solid var(--border, #e1e1e1)",
                    borderRadius: 999,
                    padding: "6px 10px",
                    background: "var(--surface-elevated, #fff)",
                    boxShadow: "0 1px 3px rgba(0,0,0,0.04)",
                    transition: "all 0.2s ease",
                    maxWidth: "100%",
                    overflow: "hidden",
                    boxSizing: "border-box"
                  }}
                >
                  <span style={{ 
                    fontWeight: 600, 
                    color: "#666",
                    display: "flex",
                    alignItems: "center",
                    gap: 4,
                    opacity: 0.7
                  }}>
                    📄 Document
                  </span>
                  <span 
                    title={`${attachment.filename || 'Document'}${attachment.size ? ` (${Math.round(attachment.size / 1024)} KB)` : ''}`}
                    style={{ 
                      fontSize: "0.875rem",
                      fontWeight: 500,
                      color: "var(--text, inherit)",
                      overflow: "hidden",
                      textOverflow: "ellipsis",
                      whiteSpace: "nowrap",
                      maxWidth: "200px"
                    }}
                  >
                    {attachment.filename || 'Document'}
                  </span>
                  <Button 
                    size="small" 
                    appearance="subtle" 
                    icon={<span>×</span>} 
                    onClick={() => {
                      const newAttachments = attachments.filter((_, i) => i !== index);
                      setAttachments(newAttachments);
                    }} 
                    aria-label="Remove"
                    disabled={attachmentDisabled}
                    style={{ 
                      minWidth: 20, 
                      padding: 2,
                      marginLeft: 4
                    }}
                  />
                </div>
              );
            }
          })}
        </div>
      )}

      {/* Input + controls */}
      <Stack horizontal className={styles.questionInputContainer}>
        <TextField
          className={styles.questionInputTextArea}
          disabled={disableRequiredAccessControl}
          placeholder={effectivePlaceholder}
          multiline
          resizable={false}
          borderless
          value={question}
          onChange={(_, newValue) => setQuestion(newValue ?? "")}
          onKeyDown={onEnterPress}
          onCompositionStart={() => setIsComposing(true)}
          onCompositionEnd={() => setIsComposing(false)}
          aria-label={effectivePlaceholder || "Ask a question"}
        />
        <div className={styles.questionInputButtonsContainer}>
          {/* Attachment button above send button - only for BA Assistant */}
          {showAttachments && <div style={{ marginBottom: "8px" }}>
            <Menu 
              positioning="above-start"
              onOpenChange={(e, data) => {
                if (!data.open) {
                  setShowJiraForm(false);
                  setShowConfluenceForm(false);
                  setError(null);
                }
              }}
            >
              <MenuTrigger disableButtonEnhancement>
                <Button
                  icon={<Attach24Regular />}
                  appearance="subtle"
                  aria-label="Attach"
                  disabled={attachmentDisabled}
                  style={{
                    minWidth: "40px",
                    height: "40px"
                  }}
                />
              </MenuTrigger>
              <MenuPopover style={{ 
                background: "var(--surface-elevated)", 
                border: "1px solid var(--border)", 
                borderRadius: "var(--radius-md)", 
                boxShadow: "var(--shadow-lg)",
                padding: "16px",
                minWidth: "320px"
              }}>
                {!showJiraForm && !showConfluenceForm ? (
                  <div style={{ display: "flex", flexDirection: "column" }}>
                    <div 
                      style={{ 
                        display: "flex", 
                        alignItems: "center", 
                        gap: "12px", 
                        padding: "12px 8px", 
                        borderRadius: "4px", 
                        cursor: "pointer",
                        transition: "background 0.2s"
                      }}
                      onClick={() => document.getElementById('file-upload')?.click()}
                      onMouseEnter={(e) => e.currentTarget.style.background = "var(--surface-hover)"}
                      onMouseLeave={(e) => e.currentTarget.style.background = "transparent"}
                    >
                      <span style={{ fontSize: 16 }}>📄</span>
                      <span style={{ color: "var(--text)" }}>Upload Document</span>
                    </div>
                    
                    <div 
                      style={{ 
                        display: "flex", 
                        alignItems: "center", 
                        gap: "12px", 
                        padding: "12px 8px", 
                        borderRadius: "4px", 
                        cursor: "pointer",
                        transition: "background 0.2s"
                      }}
                      onClick={(e) => {
                        e.preventDefault();
                        e.stopPropagation();
                        setShowConfluenceForm(true);
                      }}
                      onMouseEnter={(e) => e.currentTarget.style.background = "var(--surface-hover)"}
                      onMouseLeave={(e) => e.currentTarget.style.background = "transparent"}
                    >
                      <img src={confluenceLogo} alt="Confluence" style={{ width: 16, height: 16 }} />
                      <span style={{ color: "var(--text)" }}>Add Confluence page</span>
                    </div>
                    
                    <div 
                      style={{ 
                        display: "flex", 
                        alignItems: "center", 
                        gap: "12px", 
                        padding: "12px 8px", 
                        borderRadius: "4px", 
                        cursor: "pointer",
                        transition: "background 0.2s"
                      }}
                      onClick={(e) => {
                        e.preventDefault();
                        e.stopPropagation();
                        setShowJiraForm(true);
                      }}
                      onMouseEnter={(e) => e.currentTarget.style.background = "var(--surface-hover)"}
                      onMouseLeave={(e) => e.currentTarget.style.background = "transparent"}
                    >
                      <img src={jiraLogo} alt="Jira" style={{ width: 16, height: 16 }} />
                      <span style={{ color: "var(--text)" }}>Add Jira ticket</span>
                    </div>
                    
                    {attachments.length > 0 && (
                      <>
                        <div style={{ borderTop: "1px solid var(--border-light)", margin: "8px 0" }} />
                        <div 
                          style={{ 
                            display: "flex", 
                            alignItems: "center", 
                            gap: "12px", 
                            padding: "12px 8px", 
                            borderRadius: "4px", 
                            cursor: "pointer",
                            transition: "background 0.2s",
                            color: "#b00020"
                          }}
                          onClick={(e) => {
                            e.preventDefault();
                            e.stopPropagation();
                            setAttachments([]);
                            setError(null);
                          }}
                          onMouseEnter={(e) => e.currentTarget.style.background = "var(--surface-hover)"}
                          onMouseLeave={(e) => e.currentTarget.style.background = "transparent"}
                        >
                          <span>Clear all attachments</span>
                        </div>
                      </>
                    )}
                  </div>
                ) : showJiraForm ? (
                  <div style={{ display: "flex", flexDirection: "column", gap: "12px" }}>
                    <div style={{ display: "flex", alignItems: "center", gap: "8px", marginBottom: "8px" }}>
                      <img src={jiraLogo} alt="Jira" style={{ width: 20, height: 20 }} />
                      <h3 style={{ margin: 0, fontSize: "16px", fontWeight: 600, color: "var(--text)" }}>Add Jira Ticket</h3>
                    </div>
                    
                    <div>
                      <label style={{ fontSize: "12px", opacity: 0.8, display: "block", marginBottom: "4px", color: "var(--text-muted)" }}>
                        Issue key (e.g., PROJ-123) - Optional if URL provided
                      </label>
                      <Input
                        placeholder="Enter JIRA ticket key here..."
                        value={jiraKey}
                        onChange={(_, v) => setJiraKey(v.value)}
                        disabled={attachmentsBusy}
                        style={{ 
                          width: "100%",
                          opacity: jiraKey ? 1 : 0.7
                        }}
                      />
                    </div>

                    <div>
                      <label style={{ fontSize: "12px", opacity: 0.8, display: "block", marginBottom: "4px", color: "var(--text-muted)" }}>
                        Ticket URL - Optional if key provided
                      </label>
                      <Input
                        placeholder="Paste JIRA ticket URL here..."
                        value={jiraUrl}
                        onChange={(_, v) => setJiraUrl(v.value)}
                        onKeyDown={(e) => e.key === "Enter" && !attachmentsBusy && addJiraTicket()}
                        disabled={attachmentsBusy}
                        style={{ 
                          width: "100%",
                          opacity: jiraUrl ? 1 : 0.7
                        }}
                      />
                    </div>

                    {error && (
                      <div style={{ 
                        padding: "8px", 
                        background: "var(--error)", 
                        color: "var(--vocus-white)", 
                        borderRadius: "var(--radius-sm)", 
                        fontSize: "12px",
                        border: "1px solid var(--error)"
                      }}>
                        {error}
                      </div>
                    )}

                    <div style={{ display: "flex", gap: "8px", justifyContent: "flex-end" }}>
                      <Button 
                        appearance="secondary" 
                        onClick={() => {
                          setShowJiraForm(false);
                          setJiraKey("");
                          setJiraUrl("");
                          setError(null);
                        }} 
                        disabled={attachmentsBusy}
                        size="small"
                      >
                        Cancel
                      </Button>
                      <Button 
                        appearance="primary" 
                        onClick={addJiraTicket} 
                        disabled={attachmentsBusy || (!jiraKey.trim() && !jiraUrl.trim())}
                        size="small"
                      >
                        {attachmentsBusy ? <Spinner size="tiny" /> : "Attach"}
                      </Button>
                    </div>
                  </div>
                ) : (
                  <div style={{ display: "flex", flexDirection: "column", gap: "12px" }}>
                    <div style={{ display: "flex", alignItems: "center", gap: "8px", marginBottom: "8px" }}>
                      <img src={confluenceLogo} alt="Confluence" style={{ width: 20, height: 20 }} />
                      <h3 style={{ margin: 0, fontSize: "16px", fontWeight: 600, color: "var(--text)" }}>Add Confluence Page</h3>
                    </div>
                    
                    <div>
                      <label style={{ fontSize: "12px", opacity: 0.8, display: "block", marginBottom: "4px", color: "var(--text-muted)" }}>
                        Page URL
                      </label>
                      <Input
                        placeholder="Paste your Confluence page URL here..."
                        value={confUrl}
                        onChange={(_, v) => setConfUrl(v.value)}
                        disabled={attachmentsBusy}
                        style={{ 
                          width: "100%",
                          opacity: confUrl ? 1 : 0.7
                        }}
                      />
                    </div>

                    <div>
                      <label style={{ fontSize: "12px", opacity: 0.8, display: "block", marginBottom: "4px", color: "var(--text-muted)" }}>
                        Title (optional - will use page title if empty)
                      </label>
                      <Input
                        placeholder="Optional: Custom display name..."
                        value={confTitle}
                        onChange={(_, v) => setConfTitle(v.value)}
                        onKeyDown={(e) => e.key === "Enter" && !attachmentsBusy && addConfluencePage()}
                        disabled={attachmentsBusy}
                        style={{ 
                          width: "100%",
                          opacity: confTitle ? 1 : 0.7
                        }}
                      />
                    </div>

                    {error && (
                      <div style={{ 
                        padding: "8px", 
                        background: "var(--error)", 
                        color: "var(--vocus-white)", 
                        borderRadius: "var(--radius-sm)", 
                        fontSize: "12px",
                        border: "1px solid var(--error)"
                      }}>
                        {error}
                      </div>
                    )}

                    <div style={{ display: "flex", gap: "8px", justifyContent: "flex-end" }}>
                      <Button 
                        appearance="secondary" 
                        onClick={() => {
                          setShowConfluenceForm(false);
                          setConfUrl("");
                          setConfTitle("");
                          setError(null);
                        }} 
                        disabled={attachmentsBusy}
                        size="small"
                      >
                        Cancel
                      </Button>
                      <Button 
                        appearance="primary" 
                        onClick={addConfluencePage} 
                        disabled={attachmentsBusy || !confUrl.trim()}
                        size="small"
                      >
                        {attachmentsBusy ? <Spinner size="tiny" /> : "Attach"}
                      </Button>
                    </div>
                  </div>
                )}
              </MenuPopover>
            </Menu>
<<<<<<< HEAD
            <input
              id="file-upload"
              type="file"
              style={{ display: "none" }}
              accept=".pdf,.docx,.doc,.xlsx,.xls,.csv,.txt,.pptx"
              onChange={async (e) => {
                const file = e.target.files?.[0];
                if (!file) return;
                
                setAttachmentsBusy(true);
                const formData = new FormData();
                formData.append('file', file);
                
                try {
                  const response = await fetch('/api/attachments/documents/upload', {
                    method: 'POST',
                    body: formData,
                    credentials: 'include'
                  });
                  
                  if (response.ok) {
                    const data = await response.json();
                    setAttachments([...attachments, {
                      type: 'document',
                      id: data.document.id,
                      filename: data.document.filename,
                      fileType: data.document.file_type,
                      size: data.document.size
                    }]);
                  }
                } catch (error) {
                  console.error('Upload failed:', error);
                } finally {
                  setAttachmentsBusy(false);
                }
                
                e.target.value = '';
              }}
            />
          </div>
=======
          </div>}
>>>>>>> 3b8e8ba1
          
          <Button
            size="large"
            icon={isGenerating ? <Stop24Filled primaryFill="var(--primary)" /> : <Send28Filled primaryFill="rgba(115, 118, 225, 1)" />}
            disabled={isGenerating ? false : sendDisabled}
            onClick={isGenerating ? onCancel : doSend}
            aria-label={isGenerating ? "Stop generation" : t("tooltips.submitQuestion")}
            appearance={isGenerating ? "subtle" : "primary"}
          />
        </div>
        {showSpeechInput && <SpeechInput updateQuestion={setQuestion} />}
      </Stack>
    </div>
  );
};<|MERGE_RESOLUTION|>--- conflicted
+++ resolved
@@ -10,12 +10,8 @@
 import { requireLogin } from "../../authConfig";
 import { CompactArtifactSelector } from "../ArtifactSelector/CompactArtitfactSelector";
 import { useBot } from "../../contexts/BotContext";
-<<<<<<< HEAD
 import { AttachmentRef } from "../Attachments/AttachmentMenu";
-=======
-import { SimpleAttachmentMenu, AttachmentRef } from "../Attachments/AttachmentMenu";
 import { BOTS } from "../../config/botConfig";
->>>>>>> 3b8e8ba1
 
 // Import logos
 import confluenceLogo from "../../assets/confluence-logo.png";
@@ -840,7 +836,6 @@
                 )}
               </MenuPopover>
             </Menu>
-<<<<<<< HEAD
             <input
               id="file-upload"
               type="file"
@@ -881,9 +876,6 @@
               }}
             />
           </div>
-=======
-          </div>}
->>>>>>> 3b8e8ba1
           
           <Button
             size="large"
