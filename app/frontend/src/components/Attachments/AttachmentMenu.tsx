// components/Attachments/AttachmentMenu.tsx
import React, { useState, useRef, useEffect } from "react";
import {
    Button,
    Menu,
    MenuTrigger,
    MenuPopover,
    MenuList,
    MenuItem,
    Dialog,
    DialogSurface,
    DialogTitle,
    DialogBody,
    DialogActions,
    Input,
    Spinner,
    Badge,
    Tooltip,
    ProgressBar
} from "@fluentui/react-components";
import {
    Attach24Regular,
    PlugConnected24Regular,
    Bug24Regular,
    Dismiss16Regular,
    Document24Regular,
    DocumentPdf24Regular,
    DocumentTable24Regular,
    DocumentText24Regular
} from "@fluentui/react-icons";
import { useBot } from "../../contexts/BotContext";

export interface AttachmentRef {
    type: "jira" | "confluence" | "document";
    // Jira fields
    key?: string;
    // Confluence fields
    url?: string;
    title?: string;
    summary?: string;
    status?: string;
    priority?: string;
    space_name?: string;
    // Document fields
    id?: string;
    filename?: string;
    fileType?: string;
    size?: number;
    blob_path?: string;
    uploaded_at?: string;
}

interface SimpleAttachmentMenuProps {
    disabled?: boolean;
    attachments: AttachmentRef[];
    onAttachmentsChange: (attachments: AttachmentRef[]) => void;
    onBusyChange?: (busy: boolean) => void;
    hideAttachmentCount?: boolean;
    hideChips?: boolean;
}

<<<<<<< HEAD
// Helper to get document icon
const getFileIcon = (fileType?: string) => {
    if (!fileType) return <Document24Regular style={{ fontSize: 14 }} />;
    if (fileType === ".pdf") return <DocumentPdf24Regular style={{ fontSize: 14 }} />;
    if ([".xlsx", ".xls", ".csv"].includes(fileType)) return <DocumentTable24Regular style={{ fontSize: 14 }} />;
    if ([".txt", ".docx"].includes(fileType)) return <DocumentText24Regular style={{ fontSize: 14 }} />;
    return <Document24Regular style={{ fontSize: 14 }} />;
};

// Format file size
const formatFileSize = (bytes?: number) => {
    if (!bytes) return "";
    if (bytes < 1024) return bytes + " B";
    if (bytes < 1048576) return Math.round(bytes / 1024) + " KB";
    return Math.round(bytes / 1048576) + " MB";
};
=======
/* ────────────── Validation API calls ────────────── */

async function validateJiraTicket(ticketKey: string, botId: string): Promise<{valid: boolean; data?: any; error?: string}> {
  try {
    const response = await fetch('/api/attachments/validate/jira', {
      method: 'POST',
      headers: { 'Content-Type': 'application/json' },
      credentials: 'include',
      body: JSON.stringify({ 
        ticketKey: ticketKey.trim().toUpperCase(),
        botId: botId 
      })
    });
    
    const result = await response.json();
    return response.ok ? { valid: true, data: result } : { valid: false, error: result.error };
  } catch (error) {
    return { valid: false, error: error instanceof Error ? error.message : 'Network error' };
  }
}

async function validateConfluencePage(pageUrl: string, botId: string): Promise<{valid: boolean; data?: any; error?: string}> {
  try {
    const response = await fetch('/api/attachments/validate/confluence', {
      method: 'POST',
      headers: { 'Content-Type': 'application/json' },
      credentials: 'include',
      body: JSON.stringify({ 
        pageUrl: pageUrl.trim(),
        botId: botId 
      })
    });
    
    const result = await response.json();
    return response.ok ? { valid: true, data: result } : { valid: false, error: result.error };
  } catch (error) {
    return { valid: false, error: error instanceof Error ? error.message : 'Network error' };
  }
}

/* ────────────── Styled Chip Component (Dark Mode Fixed) ────────────── */
>>>>>>> 3b8e8ba1

// Chip component for attachments
const Chip = ({
    prefix,
    href,
    title,
    onRemove,
    disabled = false,
    icon
}: {
    prefix?: React.ReactNode;
    href?: string;
    title: string;
    onRemove?: () => void;
    disabled?: boolean;
    icon?: React.ReactNode;
}) => (
    <div
        style={{
            display: "inline-flex",
            alignItems: "center",
            gap: 8,
            border: "1px solid var(--border, #e1e1e1)",
            borderRadius: 999,
            padding: "6px 10px",
            background: "var(--surface-elevated, #fff)",
            boxShadow: "0 1px 3px rgba(0,0,0,0.04)",
            opacity: disabled ? 0.6 : 1,
            transition: "all 0.2s ease"
        }}
    >
        {icon && <span style={{ display: "flex", alignItems: "center" }}>{icon}</span>}
        {prefix && <span style={{ opacity: 0.7 }}>{prefix}</span>}
        {href ? (
            <a
                href={href}
                target="_blank"
                rel="noreferrer"
                style={{
                    textDecoration: "none",
                    color: "var(--text, inherit)",
                    fontSize: "0.875rem",
                    fontWeight: 500
                }}
                title={title}
            >
                {title}
            </a>
        ) : (
            <span
                title={title}
                style={{
                    fontSize: "0.875rem",
                    fontWeight: 500,
                    color: "var(--text, inherit)"
                }}
            >
                {title}
            </span>
        )}
        {onRemove && (
            <Button
                size="small"
                appearance="subtle"
                icon={<Dismiss16Regular />}
                onClick={onRemove}
                aria-label="Remove"
                disabled={disabled}
                style={{ minWidth: 20, padding: 2, marginLeft: 4 }}
            />
        )}
    </div>
);

export const SimpleAttachmentMenu: React.FC<SimpleAttachmentMenuProps> = ({
    disabled = false,
    attachments,
    onAttachmentsChange,
    onBusyChange,
    hideAttachmentCount = false,
    hideChips = false
}) => {
<<<<<<< HEAD
    const [busy, setBusy] = useState(false);
    const [error, setError] = useState<string | null>(null);
    const [uploadProgress, setUploadProgress] = useState(0);
    const [isUploading, setIsUploading] = useState(false);

    // Dialog states
    const [jiraOpen, setJiraOpen] = useState(false);
    const [jiraKey, setJiraKey] = useState("");
    const [confOpen, setConfOpen] = useState(false);
    const [confUrl, setConfUrl] = useState("");
    const [confTitle, setConfTitle] = useState("");

    // File input ref
    const fileInputRef = useRef<HTMLInputElement>(null);

    // Update parent about busy state
    useEffect(() => {
        onBusyChange?.(busy || isUploading);
    }, [busy, isUploading, onBusyChange]);

    const withBusy = async <T,>(fn: () => Promise<T>): Promise<T | undefined> => {
        setBusy(true);
        setError(null);
        try {
            return await fn();
        } catch (e: any) {
            setError(e?.message || "Something went wrong");
            throw e;
        } finally {
            setBusy(false);
        }
    };

    // Validate and add JIRA ticket
    const addJiraTicket = async () => {
        await withBusy(async () => {
            const key = jiraKey.trim().toUpperCase();
            if (!key) return;

            if (attachments.some(a => a.type === "jira" && a.key === key)) {
                setError(`Ticket ${key} is already attached`);
                return;
=======
  const { botId } = useBot();
  const [busy, setBusy] = useState(false);
  const [error, setError] = useState<string | null>(null);
  
  // Dialog states
  const [jiraOpen, setJiraOpen] = useState(false);
  const [jiraKey, setJiraKey] = useState("");
  const [confOpen, setConfOpen] = useState(false);
  const [confUrl, setConfUrl] = useState("");
  const [confTitle, setConfTitle] = useState("");

  // Update parent about busy state
  React.useEffect(() => {
    onBusyChange?.(busy);
  }, [busy, onBusyChange]);

  const withBusy = async <T,>(fn: () => Promise<T>): Promise<T | undefined> => {
    setBusy(true);
    setError(null);
    try {
      return await fn();
    } catch (e: any) {
      setError(e?.message || "Something went wrong");
      throw e;
    } finally {
      setBusy(false);
    }
  };

  const addJiraTicket = async () => {
    await withBusy(async () => {
      const key = jiraKey.trim().toUpperCase();
      if (!key) return;
      
      // Check if already exists BEFORE validation
      if (attachments.some(a => a.type === 'jira' && a.key === key)) {
        setError(`Ticket ${key} is already attached`);
        return;
      }
      
      const result = await validateJiraTicket(key, botId);
      if (!result.valid) {
        setError(result.error || 'Failed to validate ticket');
        return;
      }
      
      const newAttachment: AttachmentRef = {
        type: 'jira',
        key: result.data.key,
        title: result.data.summary,
        summary: result.data.summary,
        status: result.data.status,
        priority: result.data.priority,
        url: result.data.url
      };
      
      // Use functional update to prevent stale closures
      onAttachmentsChange([...attachments, newAttachment]);
      setJiraKey("");
      setJiraOpen(false);
      setError(null); // Clear any previous errors
    });
  };

  const addConfluencePage = async () => {
    await withBusy(async () => {
      const url = confUrl.trim();
      if (!url) {
        setError("Please enter a Confluence page URL");
        return;
      }
      
      // Basic URL validation
      try {
        new URL(url);
      } catch {
        setError("Please enter a valid URL");
        return;
      }
      
      // Check if already exists BEFORE validation
      if (attachments.some(a => a.type === 'confluence' && a.url === url)) {
        setError("This page is already attached");
        return;
      }
      
      const result = await validateConfluencePage(url, botId);
      if (!result.valid) {
        setError(result.error || 'Failed to validate page');
        return;
      }
      
      const newAttachment: AttachmentRef = {
        type: 'confluence',
        url: result.data.url,
        title: confTitle.trim() || result.data.title,
        space_name: result.data.space_name
      };
      
      // Use functional update to prevent stale closures
      onAttachmentsChange([...attachments, newAttachment]);
      setConfUrl("");
      setConfTitle("");
      setConfOpen(false);
      setError(null); // Clear any previous errors
    });
  };

  const removeAttachment = (index: number) => {
    console.log('Removing attachment at index:', index, 'from:', attachments);
    const newAttachments = attachments.filter((_, i) => i !== index);
    console.log('New attachments after removal:', newAttachments);
    onAttachmentsChange(newAttachments);
  };

  const clearAll = () => {
    onAttachmentsChange([]);
    setError(null);
  };

  const totalAttachments = attachments.length;

  return (
    <div style={{ display: "flex", flexDirection: "column", gap: 8 }}>
      {error && (
        <div style={{ 
          padding: 8, 
          background: "var(--colorPaletteRedBackground2, #FFE9E9)", 
          color: "var(--colorPaletteRedForeground1, #8B0000)", 
          borderRadius: 6, 
          fontSize: 12,
          border: "1px solid var(--colorPaletteRedBorder2, #ffcccc)"
        }}>
          {error}
        </div>
      )}

      {/* Styled Attachment Chips Display - only show if not hidden */}
      {!hideChips && totalAttachments > 0 && (
        <div style={{ 
          display: "flex", 
          flexWrap: "wrap", 
          gap: 8, 
          padding: "8px 0" 
        }}>
          {attachments.map((attachment, index) => {
            if (attachment.type === 'jira') {
              return (
                <Chip
                  key={`jira-${attachment.key}-${index}`}
                  prefix={
                    <span style={{ 
                      fontWeight: 600, 
                      color: "#0066cc",
                      display: "flex",
                      alignItems: "center",
                      gap: 4
                    }}>
                      <Bug24Regular style={{ fontSize: 14 }} />
                      [{attachment.key}]
                    </span>
                  }
                  title={attachment.summary || attachment.key || 'JIRA Ticket'}
                  onRemove={() => removeAttachment(index)}
                  disabled={busy}
                />
              );
            } else {
              return (
                <Chip
                  key={`confluence-${attachment.url}-${index}`}
                  prefix={
                    <span style={{ 
                      fontWeight: 600, 
                      color: "#0052cc",
                      display: "flex",
                      alignItems: "center",
                      gap: 4
                    }}>
                      <PlugConnected24Regular style={{ fontSize: 14 }} />
                      Confluence
                    </span>
                  }
                  href={attachment.url}
                  title={attachment.title || attachment.url || 'Confluence Page'}
                  onRemove={() => removeAttachment(index)}
                  disabled={busy}
                />
              );
>>>>>>> 3b8e8ba1
            }

            const response = await fetch("/api/attachments/validate/jira", {
                method: "POST",
                headers: { "Content-Type": "application/json" },
                credentials: "include",
                body: JSON.stringify({ ticketKey: key })
            });

            if (!response.ok) {
                const data = await response.json();
                setError(data.error || "Failed to validate ticket");
                return;
            }

            const result = await response.json();

            const newAttachment: AttachmentRef = {
                type: "jira",
                key: result.key,
                title: result.summary,
                summary: result.summary,
                status: result.status,
                priority: result.priority,
                url: result.url
            };

            onAttachmentsChange([...attachments, newAttachment]);
            setJiraKey("");
            setJiraOpen(false);
            setError(null);
        });
    };

    // Validate and add Confluence page
    const addConfluencePage = async () => {
        await withBusy(async () => {
            const url = confUrl.trim();
            if (!url) {
                setError("Please enter a Confluence page URL");
                return;
            }

            try {
                new URL(url);
            } catch {
                setError("Please enter a valid URL");
                return;
            }

            if (attachments.some(a => a.type === "confluence" && a.url === url)) {
                setError("This page is already attached");
                return;
            }

            const response = await fetch("/api/attachments/validate/confluence", {
                method: "POST",
                headers: { "Content-Type": "application/json" },
                credentials: "include",
                body: JSON.stringify({ pageUrl: url })
            });

            if (!response.ok) {
                const data = await response.json();
                setError(data.error || "Failed to validate page");
                return;
            }

            const result = await response.json();

            const newAttachment: AttachmentRef = {
                type: "confluence",
                url: result.url,
                title: confTitle.trim() || result.title,
                space_name: result.space_name
            };

            onAttachmentsChange([...attachments, newAttachment]);
            setConfUrl("");
            setConfTitle("");
            setConfOpen(false);
            setError(null);
        });
    };

    // Handle document upload
    const handleFileUpload = async (event: React.ChangeEvent<HTMLInputElement>) => {
        const files = event.target.files;
        if (!files || files.length === 0) return;

        const file = files[0];
        const maxSize = 25 * 1024 * 1024; // 25MB

        if (file.size > maxSize) {
            setError(`File too large. Maximum size is 25MB.`);
            return;
        }

        setIsUploading(true);
        setUploadProgress(0);

        try {
            // Simulate progress
            const progressInterval = setInterval(() => {
                setUploadProgress(prev => Math.min(prev + 10, 90));
            }, 200);

            const formData = new FormData();
            formData.append("file", file);

            const response = await fetch("/api/attachments/documents/upload", {
                method: "POST",
                body: formData,
                credentials: "include"
            });

            clearInterval(progressInterval);
            setUploadProgress(100);

            if (!response.ok) {
                const errorData = await response.json();
                throw new Error(errorData.error || "Upload failed");
            }

            const data = await response.json();

            const newAttachment: AttachmentRef = {
                type: "document",
                id: data.document.id,
                filename: data.document.filename,
                fileType: data.document.file_type,
                size: data.document.size,
                blob_path: data.document.blob_path,
                uploaded_at: data.document.uploaded_at
            };

            onAttachmentsChange([...attachments, newAttachment]);

            // Reset file input
            if (fileInputRef.current) {
                fileInputRef.current.value = "";
            }

            setError(null);
        } catch (error: any) {
            setError(error.message || "Failed to upload document");
        } finally {
            setIsUploading(false);
            setUploadProgress(0);
        }
    };

    const removeAttachment = (index: number) => {
        const newAttachments = attachments.filter((_, i) => i !== index);
        onAttachmentsChange(newAttachments);
    };

    const clearAll = () => {
        onAttachmentsChange([]);
        setError(null);
    };

    const totalAttachments = attachments.length;

    return (
        <div style={{ display: "flex", flexDirection: "column", gap: 8 }}>
            {error && (
                <div
                    style={{
                        padding: 8,
                        background: "var(--colorPaletteRedBackground2, #FFE9E9)",
                        color: "var(--colorPaletteRedForeground1, #8B0000)",
                        borderRadius: 6,
                        fontSize: 12,
                        border: "1px solid var(--colorPaletteRedBorder2, #ffcccc)"
                    }}
                >
                    {error}
                </div>
            )}

            {isUploading && (
                <div style={{ padding: 8 }}>
                    <div style={{ fontSize: 12, marginBottom: 4 }}>Uploading document...</div>
                    <ProgressBar value={uploadProgress} max={100} />
                </div>
            )}

            {/* Attachment Chips Display */}
            {!hideChips && totalAttachments > 0 && (
                <div style={{ display: "flex", flexWrap: "wrap", gap: 8, padding: "8px 0" }}>
                    {attachments.map((attachment, index) => {
                        if (attachment.type === "jira") {
                            return (
                                <Chip
                                    key={`jira-${attachment.key}-${index}`}
                                    prefix={
                                        <span
                                            style={{
                                                fontWeight: 600,
                                                color: "#0066cc",
                                                display: "flex",
                                                alignItems: "center",
                                                gap: 4
                                            }}
                                        >
                                            <Bug24Regular style={{ fontSize: 14 }} />[{attachment.key}]
                                        </span>
                                    }
                                    title={attachment.summary || attachment.key || "JIRA Ticket"}
                                    onRemove={() => removeAttachment(index)}
                                    disabled={busy}
                                />
                            );
                        } else if (attachment.type === "confluence") {
                            return (
                                <Chip
                                    key={`confluence-${attachment.url}-${index}`}
                                    prefix={
                                        <span
                                            style={{
                                                fontWeight: 600,
                                                color: "#0052cc",
                                                display: "flex",
                                                alignItems: "center",
                                                gap: 4
                                            }}
                                        >
                                            <PlugConnected24Regular style={{ fontSize: 14 }} />
                                            Confluence
                                        </span>
                                    }
                                    href={attachment.url}
                                    title={attachment.title || attachment.url || "Confluence Page"}
                                    onRemove={() => removeAttachment(index)}
                                    disabled={busy}
                                />
                            );
                        } else {
                            // Document type
                            return (
                                <Chip
                                    key={`doc-${attachment.id}-${index}`}
                                    icon={getFileIcon(attachment.fileType)}
                                    title={`${attachment.filename || "Document"}${attachment.size ? ` (${formatFileSize(attachment.size)})` : ""}`}
                                    onRemove={() => removeAttachment(index)}
                                    disabled={busy || isUploading}
                                />
                            );
                        }
                    })}
                </div>
            )}

            {/* Menu Button */}
            <div style={{ display: "flex", alignItems: "center", gap: 8 }}>
                <Menu positioning="above-start">
                    <MenuTrigger disableButtonEnhancement>
                        <Button
                            icon={<Attach24Regular />}
                            appearance="subtle"
                            aria-label="Attach"
                            disabled={disabled || busy || isUploading}
                            style={{
                                backgroundColor: "#e91e63",
                                color: "white",
                                border: "none"
                            }}
                        >
                            {!hideAttachmentCount && totalAttachments > 0 && (
                                <Badge size="small" appearance="filled" style={{ marginLeft: 6 }}>
                                    {totalAttachments}
                                </Badge>
                            )}
                        </Button>
                    </MenuTrigger>
                    <MenuPopover
                        style={{
                            background: "var(--surface-elevated, #fff)",
                            border: "1px solid var(--border, #ddd)",
                            borderRadius: 8,
                            boxShadow: "0 8px 24px rgba(0,0,0,.12)"
                        }}
                    >
                        <MenuList>
                            <MenuItem icon={<Document24Regular />} onClick={() => fileInputRef.current?.click()} disabled={busy || isUploading}>
                                Upload Document
                            </MenuItem>
                            <MenuItem icon={<PlugConnected24Regular />} onClick={() => setConfOpen(true)} disabled={busy || isUploading}>
                                Add Confluence page
                            </MenuItem>
                            <MenuItem icon={<Bug24Regular />} onClick={() => setJiraOpen(true)} disabled={busy || isUploading}>
                                Add Jira ticket
                            </MenuItem>
                            {totalAttachments > 0 && (
                                <>
                                    <div style={{ borderTop: "1px solid var(--border-light, #eee)", margin: "4px 0" }} />
                                    <MenuItem onClick={clearAll} style={{ color: "#b00020" }} disabled={busy || isUploading}>
                                        Clear all attachments
                                    </MenuItem>
                                </>
                            )}
                        </MenuList>
                    </MenuPopover>
                </Menu>

                {(busy || isUploading) && <Spinner size="tiny" />}
                {!hideAttachmentCount && totalAttachments > 0 && (
                    <span style={{ fontSize: 12, color: "var(--text-muted, #666)" }}>
                        {totalAttachments} attachment{totalAttachments !== 1 ? "s" : ""}
                    </span>
                )}
            </div>

            {/* Hidden file input */}
            <input
                ref={fileInputRef}
                type="file"
                style={{ display: "none" }}
                accept=".pdf,.docx,.doc,.xlsx,.xls,.csv,.txt,.pptx"
                onChange={handleFileUpload}
                disabled={busy || isUploading}
            />

            {/* JIRA Dialog - Same as before */}
            <Dialog open={jiraOpen} onOpenChange={(_, d) => setJiraOpen(d.open)}>
                <DialogSurface>
                    <DialogBody>
                        <DialogTitle>Add Jira ticket</DialogTitle>
                        <div style={{ display: "grid", gap: 8, marginTop: 8 }}>
                            <label style={{ fontSize: 12, opacity: 0.8 }}>Issue key (e.g., PROJ-123)</label>
                            <Input
                                placeholder="PROJ-123"
                                value={jiraKey}
                                onChange={(_, v) => setJiraKey(v.value)}
                                onKeyDown={e => e.key === "Enter" && !busy && addJiraTicket()}
                                disabled={busy}
                            />
                        </div>
                        <DialogActions>
                            <Button appearance="secondary" onClick={() => setJiraOpen(false)} disabled={busy}>
                                Cancel
                            </Button>
                            <Button appearance="primary" onClick={addJiraTicket} disabled={busy || !jiraKey.trim()}>
                                {busy ? <Spinner size="tiny" /> : "Attach"}
                            </Button>
                        </DialogActions>
                    </DialogBody>
                </DialogSurface>
            </Dialog>

            {/* Confluence Dialog - Same as before */}
            <Dialog open={confOpen} onOpenChange={(_, d) => setConfOpen(d.open)}>
                <DialogSurface>
                    <DialogBody>
                        <DialogTitle>Add Confluence page</DialogTitle>
                        <div style={{ display: "grid", gap: 8, marginTop: 8 }}>
                            <label style={{ fontSize: 12, opacity: 0.8 }}>Page URL</label>
                            <Input
                                placeholder="https://vocus.atlassian.net/wiki/pages/123456/Some+Page"
                                value={confUrl}
                                onChange={(_, v) => setConfUrl(v.value)}
                                disabled={busy}
                            />
                            <label style={{ fontSize: 12, opacity: 0.8 }}>Title (optional - will use page title if empty)</label>
                            <Input
                                placeholder="Custom display title"
                                value={confTitle}
                                onChange={(_, v) => setConfTitle(v.value)}
                                onKeyDown={e => e.key === "Enter" && !busy && addConfluencePage()}
                                disabled={busy}
                            />
                        </div>
                        <DialogActions>
                            <Button appearance="secondary" onClick={() => setConfOpen(false)} disabled={busy}>
                                Cancel
                            </Button>
                            <Button appearance="primary" onClick={addConfluencePage} disabled={busy || !confUrl.trim()}>
                                {busy ? <Spinner size="tiny" /> : "Attach"}
                            </Button>
                        </DialogActions>
                    </DialogBody>
                </DialogSurface>
            </Dialog>
        </div>
    );
};<|MERGE_RESOLUTION|>--- conflicted
+++ resolved
@@ -30,6 +30,8 @@
 } from "@fluentui/react-icons";
 import { useBot } from "../../contexts/BotContext";
 
+/* ─────────────────── Types ─────────────────── */
+
 export interface AttachmentRef {
     type: "jira" | "confluence" | "document";
     // Jira fields
@@ -59,7 +61,6 @@
     hideChips?: boolean;
 }
 
-<<<<<<< HEAD
 // Helper to get document icon
 const getFileIcon = (fileType?: string) => {
     if (!fileType) return <Document24Regular style={{ fontSize: 14 }} />;
@@ -76,49 +77,6 @@
     if (bytes < 1048576) return Math.round(bytes / 1024) + " KB";
     return Math.round(bytes / 1048576) + " MB";
 };
-=======
-/* ────────────── Validation API calls ────────────── */
-
-async function validateJiraTicket(ticketKey: string, botId: string): Promise<{valid: boolean; data?: any; error?: string}> {
-  try {
-    const response = await fetch('/api/attachments/validate/jira', {
-      method: 'POST',
-      headers: { 'Content-Type': 'application/json' },
-      credentials: 'include',
-      body: JSON.stringify({ 
-        ticketKey: ticketKey.trim().toUpperCase(),
-        botId: botId 
-      })
-    });
-    
-    const result = await response.json();
-    return response.ok ? { valid: true, data: result } : { valid: false, error: result.error };
-  } catch (error) {
-    return { valid: false, error: error instanceof Error ? error.message : 'Network error' };
-  }
-}
-
-async function validateConfluencePage(pageUrl: string, botId: string): Promise<{valid: boolean; data?: any; error?: string}> {
-  try {
-    const response = await fetch('/api/attachments/validate/confluence', {
-      method: 'POST',
-      headers: { 'Content-Type': 'application/json' },
-      credentials: 'include',
-      body: JSON.stringify({ 
-        pageUrl: pageUrl.trim(),
-        botId: botId 
-      })
-    });
-    
-    const result = await response.json();
-    return response.ok ? { valid: true, data: result } : { valid: false, error: result.error };
-  } catch (error) {
-    return { valid: false, error: error instanceof Error ? error.message : 'Network error' };
-  }
-}
-
-/* ────────────── Styled Chip Component (Dark Mode Fixed) ────────────── */
->>>>>>> 3b8e8ba1
 
 // Chip component for attachments
 const Chip = ({
@@ -201,7 +159,7 @@
     hideAttachmentCount = false,
     hideChips = false
 }) => {
-<<<<<<< HEAD
+    const { botId } = useBot();
     const [busy, setBusy] = useState(false);
     const [error, setError] = useState<string | null>(null);
     const [uploadProgress, setUploadProgress] = useState(0);
@@ -244,197 +202,6 @@
             if (attachments.some(a => a.type === "jira" && a.key === key)) {
                 setError(`Ticket ${key} is already attached`);
                 return;
-=======
-  const { botId } = useBot();
-  const [busy, setBusy] = useState(false);
-  const [error, setError] = useState<string | null>(null);
-  
-  // Dialog states
-  const [jiraOpen, setJiraOpen] = useState(false);
-  const [jiraKey, setJiraKey] = useState("");
-  const [confOpen, setConfOpen] = useState(false);
-  const [confUrl, setConfUrl] = useState("");
-  const [confTitle, setConfTitle] = useState("");
-
-  // Update parent about busy state
-  React.useEffect(() => {
-    onBusyChange?.(busy);
-  }, [busy, onBusyChange]);
-
-  const withBusy = async <T,>(fn: () => Promise<T>): Promise<T | undefined> => {
-    setBusy(true);
-    setError(null);
-    try {
-      return await fn();
-    } catch (e: any) {
-      setError(e?.message || "Something went wrong");
-      throw e;
-    } finally {
-      setBusy(false);
-    }
-  };
-
-  const addJiraTicket = async () => {
-    await withBusy(async () => {
-      const key = jiraKey.trim().toUpperCase();
-      if (!key) return;
-      
-      // Check if already exists BEFORE validation
-      if (attachments.some(a => a.type === 'jira' && a.key === key)) {
-        setError(`Ticket ${key} is already attached`);
-        return;
-      }
-      
-      const result = await validateJiraTicket(key, botId);
-      if (!result.valid) {
-        setError(result.error || 'Failed to validate ticket');
-        return;
-      }
-      
-      const newAttachment: AttachmentRef = {
-        type: 'jira',
-        key: result.data.key,
-        title: result.data.summary,
-        summary: result.data.summary,
-        status: result.data.status,
-        priority: result.data.priority,
-        url: result.data.url
-      };
-      
-      // Use functional update to prevent stale closures
-      onAttachmentsChange([...attachments, newAttachment]);
-      setJiraKey("");
-      setJiraOpen(false);
-      setError(null); // Clear any previous errors
-    });
-  };
-
-  const addConfluencePage = async () => {
-    await withBusy(async () => {
-      const url = confUrl.trim();
-      if (!url) {
-        setError("Please enter a Confluence page URL");
-        return;
-      }
-      
-      // Basic URL validation
-      try {
-        new URL(url);
-      } catch {
-        setError("Please enter a valid URL");
-        return;
-      }
-      
-      // Check if already exists BEFORE validation
-      if (attachments.some(a => a.type === 'confluence' && a.url === url)) {
-        setError("This page is already attached");
-        return;
-      }
-      
-      const result = await validateConfluencePage(url, botId);
-      if (!result.valid) {
-        setError(result.error || 'Failed to validate page');
-        return;
-      }
-      
-      const newAttachment: AttachmentRef = {
-        type: 'confluence',
-        url: result.data.url,
-        title: confTitle.trim() || result.data.title,
-        space_name: result.data.space_name
-      };
-      
-      // Use functional update to prevent stale closures
-      onAttachmentsChange([...attachments, newAttachment]);
-      setConfUrl("");
-      setConfTitle("");
-      setConfOpen(false);
-      setError(null); // Clear any previous errors
-    });
-  };
-
-  const removeAttachment = (index: number) => {
-    console.log('Removing attachment at index:', index, 'from:', attachments);
-    const newAttachments = attachments.filter((_, i) => i !== index);
-    console.log('New attachments after removal:', newAttachments);
-    onAttachmentsChange(newAttachments);
-  };
-
-  const clearAll = () => {
-    onAttachmentsChange([]);
-    setError(null);
-  };
-
-  const totalAttachments = attachments.length;
-
-  return (
-    <div style={{ display: "flex", flexDirection: "column", gap: 8 }}>
-      {error && (
-        <div style={{ 
-          padding: 8, 
-          background: "var(--colorPaletteRedBackground2, #FFE9E9)", 
-          color: "var(--colorPaletteRedForeground1, #8B0000)", 
-          borderRadius: 6, 
-          fontSize: 12,
-          border: "1px solid var(--colorPaletteRedBorder2, #ffcccc)"
-        }}>
-          {error}
-        </div>
-      )}
-
-      {/* Styled Attachment Chips Display - only show if not hidden */}
-      {!hideChips && totalAttachments > 0 && (
-        <div style={{ 
-          display: "flex", 
-          flexWrap: "wrap", 
-          gap: 8, 
-          padding: "8px 0" 
-        }}>
-          {attachments.map((attachment, index) => {
-            if (attachment.type === 'jira') {
-              return (
-                <Chip
-                  key={`jira-${attachment.key}-${index}`}
-                  prefix={
-                    <span style={{ 
-                      fontWeight: 600, 
-                      color: "#0066cc",
-                      display: "flex",
-                      alignItems: "center",
-                      gap: 4
-                    }}>
-                      <Bug24Regular style={{ fontSize: 14 }} />
-                      [{attachment.key}]
-                    </span>
-                  }
-                  title={attachment.summary || attachment.key || 'JIRA Ticket'}
-                  onRemove={() => removeAttachment(index)}
-                  disabled={busy}
-                />
-              );
-            } else {
-              return (
-                <Chip
-                  key={`confluence-${attachment.url}-${index}`}
-                  prefix={
-                    <span style={{ 
-                      fontWeight: 600, 
-                      color: "#0052cc",
-                      display: "flex",
-                      alignItems: "center",
-                      gap: 4
-                    }}>
-                      <PlugConnected24Regular style={{ fontSize: 14 }} />
-                      Confluence
-                    </span>
-                  }
-                  href={attachment.url}
-                  title={attachment.title || attachment.url || 'Confluence Page'}
-                  onRemove={() => removeAttachment(index)}
-                  disabled={busy}
-                />
-              );
->>>>>>> 3b8e8ba1
             }
 
             const response = await fetch("/api/attachments/validate/jira", {
