--- conflicted
+++ resolved
@@ -57,13 +57,11 @@
 import { useBot } from "../../contexts/BotContext"; // ✅ ADD
 import { useBotTheme } from "../../hooks/useBotTheme";
 
-<<<<<<< HEAD
 // submitContent Suggestions
 import { submitContentSuggestion } from "../../api";
-=======
+
 import { InteractionRequiredAuthError } from "@azure/msal-browser";
 import { msalInstance } from "../../authConfig";
->>>>>>> 3ae23357
 
 const Chat = () => {
     const [searchParams] = useSearchParams();
@@ -703,9 +701,6 @@
         setSelectedAnswer(index);
     };
 
-<<<<<<< HEAD
-    const { t, i18n } = useTranslation();
-
     // Add this handler function in the Chat component
     const handleContentSuggestion = async (suggestion: string, questionAsked: string) => {
         try {
@@ -720,8 +715,6 @@
         }
     };
 
-=======
->>>>>>> 3ae23357
     return (
         <div className={styles.container}>
             {/* Setting the page title using react-helmet-async */}
