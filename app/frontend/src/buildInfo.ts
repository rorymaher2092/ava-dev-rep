--- conflicted
+++ resolved
@@ -1,7 +1,3 @@
 // This file contains build information that will be updated during the build process
-<<<<<<< HEAD
-export const BUILD_VERSION = "2.9.295";
-=======
-export const BUILD_VERSION = "2.8.76";
->>>>>>> daf56048
+export const BUILD_VERSION = "2.9.79";
 export const BUILD_TIME = new Date().toISOString();