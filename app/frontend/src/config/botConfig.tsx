--- conflicted
+++ resolved
@@ -30,7 +30,6 @@
         label: "Accelerate Assistant",
         themeClass: "theme-green",
         logo: avaGreen,
-<<<<<<< HEAD
         allowed_emails: [
             "Jamie.Gray@vocus.com.au",
             "Rory.Maher@vocus.com.au",
@@ -39,10 +38,6 @@
             "Rob.Ison@vocus.com.au",
             "Will.Hamilton@vocus.com.au"
         ]
-=======
-        allowed_emails: ["Jamie.Gray@vocus.com.au", "Rory.Maher@vocus.com.au", "Callum.Mayhook@vocus.com.au", "Mitchell.Holt", "Rob.Ison", "Will.Hamilton"],
-        supportsAttachments: true
->>>>>>> 3b8e8ba1
     },
     tender: {
         id: "tender",
